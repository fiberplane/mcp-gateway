--- conflicted
+++ resolved
@@ -1,11 +1,7 @@
 # dependencies (bun install)
 node_modules
 
-<<<<<<< HEAD
-# .vscode
-=======
 # cursor/vscode settings
->>>>>>> e2ae0574
 .vscode/settings.json
 
 # playwright mcp
