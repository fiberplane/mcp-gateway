--- conflicted
+++ resolved
@@ -108,7 +108,9 @@
 - Log detail expansion with JSON viewer
 - Search across log content
 - Export functionality
-<<<<<<< HEAD
+- Responsive design
+- **Token estimation** - Display approximate token costs for LLM operations (see `packages/core/src/utils/tokens.ts`)
+- **Method detail preview** - Human-readable summaries of request/response content (see `packages/web/src/lib/method-detail.ts`)
 
 **Filter Architecture:**
 
@@ -149,11 +151,6 @@
    - `serializeFiltersToUrl()` - Converts Filter objects to URL params
    - `matchesFilter()` - Checks if log entry matches filter criteria
    - All filtering happens in browser for instant response
-=======
-- Responsive design
-- **Token estimation** - Display approximate token costs for LLM operations (see `packages/core/src/utils/tokens.ts`)
-- **Method detail preview** - Human-readable summaries of request/response content (see `packages/web/src/lib/method-detail.ts`)
->>>>>>> 46c3f354
 
 ### 3. Core Package Extensions
 
