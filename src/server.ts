import { rename } from "node:fs/promises";
import { join } from "node:path";
import { sValidator } from "@hono/standard-validator";
import { Hono } from "hono";
import { proxy } from "hono/proxy";
import {
  appendCapture,
  captureError,
  createCaptureRecord,
  storeClientInfo,
} from "./capture.js";
import { getServer, type Registry } from "./registry.js";
import {
  clientInfoSchema,
  generateCaptureFilename,
  type JsonRpcResponse,
  jsonRpcRequestSchema,
  serverParamSchema,
  sessionHeaderSchema,
} from "./schemas.js";
<<<<<<< HEAD
import { getStorageRoot, loadRegistry, saveRegistry } from "./storage.js";
=======
import { getStorageRoot, loadRegistry } from "./storage.js";
import { serveEmojiFavicon } from "./ui/serve-emoji-favicon.js";
import { uiHandler } from "./ui/ui.js";
>>>>>>> 95ddc5ac

// Create main application
export async function createApp(
  registry: Registry,
  storageDir?: string,
): Promise<{ app: Hono; registry: Registry }> {
  const app = new Hono();

  // Determine storage directory
  const storage = getStorageRoot(storageDir);

<<<<<<< HEAD
=======
  // Load registry
  const registry = await loadRegistry(storage);

  app.use(serveEmojiFavicon("🌉"));

>>>>>>> 95ddc5ac
  // Health check endpoint
  app.get("/", (c) => {
    return c.json({
      name: "mcp-gateway",
      version: "0.1.1",
      servers: registry.servers.length,
      uptime: process.uptime(),
    });
  });

  // Registry status endpoint
  app.get("/status", (c) => {
    return c.json({
      registry: {
        servers: registry.servers.map((s) => ({
          name: s.name,
          url: s.url,
          type: s.type,
          lastActivity: s.lastActivity,
          exchangeCount: s.exchangeCount,
        })),
      },
      storage: storage,
    });
  });

  app.route("/ui", uiHandler);

  // Single dynamic proxy route with proper validation
  app.post(
    "/:server/mcp",
    sValidator("param", serverParamSchema),
    sValidator("json", jsonRpcRequestSchema),
    sValidator("header", sessionHeaderSchema),
    async (c) => {
      const startTime = Date.now();

      // Get validated data
      const { server: serverName } = c.req.valid("param");
      const jsonRpcRequest = c.req.valid("json");

      // Find server in registry
      const server = getServer(registry, serverName);
      if (!server) {
        return c.notFound();
      }

      // Get validated headers and extract session ID using Zod validation
      const validatedHeaders = c.req.valid("header");
      const sessionId =
        validatedHeaders["Mcp-Session-Id"] ||
        validatedHeaders["mcp-session-id"] ||
        "stateless";
      let response: JsonRpcResponse;
      let httpStatus = 200;

      try {
        // Handle initialize method - store client info
        if (jsonRpcRequest.method === "initialize" && jsonRpcRequest.params) {
          const params = jsonRpcRequest.params as Record<string, unknown>;
          if (params.clientInfo) {
            const clientResult = clientInfoSchema.safeParse(params.clientInfo);
            if (clientResult.success) {
              storeClientInfo(sessionId, clientResult.data);
            }
          }
        }

        // Forward request to target MCP server using Hono proxy helper
        const targetResponse = await proxy(server.url, {
          method: "POST",
          headers: {
            "Content-Type": "application/json",
            "MCP-Protocol-Version":
              c.req.raw.headers.get("MCP-Protocol-Version") || "2025-06-18",
            "Mcp-Session-Id": c.req.raw.headers.get("Mcp-Session-Id") || "",
            "mcp-session-id": c.req.raw.headers.get("mcp-session-id") || "",
            ...server.headers,
          },
          body: JSON.stringify(jsonRpcRequest),
        });

        httpStatus = targetResponse.status;

        // Get response body for capture and create new response
        let responseBody: unknown;
        try {
          responseBody = await targetResponse.json();
        } catch {
          // If not JSON, try to get as text
          responseBody = await targetResponse.text();
        }
        response = responseBody as JsonRpcResponse;
        const duration = Date.now() - startTime;

        // Capture exchange (success or error based on HTTP status)
        const record = createCaptureRecord(
          server.name,
          sessionId,
          jsonRpcRequest,
          response,
          duration,
          httpStatus,
        );

        const captureFilename = await appendCapture(storage, record);

        // Handle initialize → session transition: check if response provides session ID
        if (
          jsonRpcRequest.method === "initialize" &&
          sessionId === "stateless"
        ) {
          const responseSessionId =
            targetResponse.headers.get("Mcp-Session-Id") ||
            targetResponse.headers.get("mcp-session-id");

          if (responseSessionId) {
            // Rename the stateless file to use the actual session ID
            const newFilename = generateCaptureFilename(
              server.name,
              responseSessionId,
            );

            const oldPath = join(storage, server.name, captureFilename);
            const newPath = join(storage, server.name, newFilename);

            try {
              await rename(oldPath, newPath);
              console.log(`New session created: ${responseSessionId}`);
            } catch (error) {
              console.warn(`Failed to rename capture file: ${error}`);
            }
          }
        }

        // Color code based on status
        const statusColor =
          httpStatus >= 200 && httpStatus < 300
            ? "\x1b[92m" // green for success
            : httpStatus >= 400 && httpStatus < 500
              ? "\x1b[93m" // yellow for client errors
              : "\x1b[91m"; // red for server errors
        const reset = "\x1b[0m";

        const statusText =
          httpStatus >= 200 && httpStatus < 300
            ? "OK"
            : httpStatus >= 400 && httpStatus < 500
              ? "Client Error"
              : "Server Error";

        console.log(
          `${server.name} → ${jsonRpcRequest.method} ${statusColor}(${httpStatus} ${statusText}, ${duration}ms)${reset}`,
        );

        // Update the server object in place
        server.lastActivity = new Date().toISOString();
        server.exchangeCount = server.exchangeCount + 1;

        await saveRegistry(storage, registry);

        // Create new response with the same data and headers
        const responseHeaders = new Headers(targetResponse.headers);
        if (typeof responseBody === "string") {
          return new Response(responseBody, {
            status: httpStatus,
            headers: responseHeaders,
          });
        } else {
          return new Response(JSON.stringify(responseBody), {
            status: httpStatus,
            headers: responseHeaders,
          });
        }
      } catch (error) {
        const duration = Date.now() - startTime;

        // Capture error
        await captureError(
          storage,
          server.name,
          sessionId,
          jsonRpcRequest,
          {
            code: -32603,
            message: String(error),
          },
          httpStatus,
          duration,
        );

        // Return JSON-RPC error response
        const errorResponse: JsonRpcResponse = {
          jsonrpc: "2.0",
          id: jsonRpcRequest.id ?? null,
          error: {
            code: -32603,
            message: String(error),
          },
        };

        return new Response(JSON.stringify(errorResponse), {
          status: httpStatus,
          headers: { "Content-Type": "application/json" },
        });
      }
    },
  );

  return { app, registry };
}

// Create app instance for development
const devRegistry = await loadRegistry(getStorageRoot());
const { app } = await createApp(devRegistry);
const port = 3333;

export default {
  port,
  fetch: app.fetch,
};<|MERGE_RESOLUTION|>--- conflicted
+++ resolved
@@ -18,13 +18,9 @@
   serverParamSchema,
   sessionHeaderSchema,
 } from "./schemas.js";
-<<<<<<< HEAD
 import { getStorageRoot, loadRegistry, saveRegistry } from "./storage.js";
-=======
-import { getStorageRoot, loadRegistry } from "./storage.js";
 import { serveEmojiFavicon } from "./ui/serve-emoji-favicon.js";
 import { uiHandler } from "./ui/ui.js";
->>>>>>> 95ddc5ac
 
 // Create main application
 export async function createApp(
@@ -36,14 +32,11 @@
   // Determine storage directory
   const storage = getStorageRoot(storageDir);
 
-<<<<<<< HEAD
-=======
   // Load registry
   const registry = await loadRegistry(storage);
 
   app.use(serveEmojiFavicon("🌉"));
 
->>>>>>> 95ddc5ac
   // Health check endpoint
   app.get("/", (c) => {
     return c.json({
