import type {
  ServerInfo,
  ServerStatus,
  SessionInfo,
} from "@fiberplane/mcp-gateway-types";

/**
 * Types matching the API responses
 */
<<<<<<< HEAD
export interface LogEntry {
  timestamp: string;
  method: string;
  id: string | number | null;
  direction: "request" | "response";
  metadata: {
    serverName: string;
    sessionId: string;
    durationMs: number;
    httpStatus: number;
  };
  request?: unknown;
  response?: unknown;
}

export interface LogQueryResult {
  data: LogEntry[];
  pagination: {
    count: number;
    limit: number;
    hasMore: boolean;
    oldestTimestamp: string | null;
    newestTimestamp: string | null;
  };
}

// Re-export types from shared package for convenience
export type { ServerInfo, ServerStatus, SessionInfo };
=======
import type {
  ApiLogEntry,
  ClientAggregation,
  LogQueryResult,
  ServerInfo,
  SessionInfo,
} from "@fiberplane/mcp-gateway-types";
>>>>>>> 424d3b63

/**
 * API Client for MCP Gateway logs
 */
class APIClient {
  private baseURL = "/api";

  /**
   * Get logs with optional filters
   *
   * Returns ApiLogEntry records (transformed from CaptureRecords by the API).
   * Each CaptureRecord is split into separate request/response entries with a direction field.
   */
  async getLogs(params: {
    serverName?: string;
    clientName?: string;
    sessionId?: string;
    method?: string;
    after?: string;
    before?: string;
    limit?: number;
    order?: "asc" | "desc";
  }): Promise<{
    data: ApiLogEntry[];
    pagination: LogQueryResult["pagination"];
  }> {
    const url = new URL(`${this.baseURL}/logs`, window.location.origin);

    // Map frontend parameter names to API parameter names
    const paramMapping: Record<string, string> = {
      serverName: "server",
      clientName: "clientName",
      sessionId: "session",
    };

    for (const [key, value] of Object.entries(params)) {
      if (value !== undefined) {
        const apiKey = paramMapping[key] || key;
        url.searchParams.append(apiKey, String(value));
      }
    }

    const response = await fetch(url.toString());
    if (!response.ok) {
      throw new Error(`Failed to fetch logs: ${response.statusText}`);
    }
    return response.json();
  }

  /**
   * Get list of servers with aggregations
   */
  async getServers(): Promise<{ servers: ServerInfo[] }> {
    const response = await fetch(`${this.baseURL}/servers`);
    if (!response.ok) {
      throw new Error(`Failed to fetch servers: ${response.statusText}`);
    }
    return response.json();
  }

  /**
   * Get list of sessions with aggregations
   */
  async getSessions(serverName?: string): Promise<{ sessions: SessionInfo[] }> {
    const url = new URL(`${this.baseURL}/sessions`, window.location.origin);
    if (serverName) {
      url.searchParams.append("server", serverName);
    }

    const response = await fetch(url.toString());
    if (!response.ok) {
      throw new Error(`Failed to fetch sessions: ${response.statusText}`);
    }
    return response.json();
  }

  /**
   * Get list of clients with aggregations
   */
  async getClients(): Promise<{ clients: ClientAggregation[] }> {
    const response = await fetch(`${this.baseURL}/clients`);
    if (!response.ok) {
      throw new Error(`Failed to fetch clients: ${response.statusText}`);
    }
    return response.json();
  }

  /**
   * Clear all session data (client info and server info)
   */
  async clearSessions(): Promise<{ success: boolean }> {
    const response = await fetch(`${this.baseURL}/logs/clear`, {
      method: "POST",
    });
    if (!response.ok) {
      throw new Error(`Failed to clear sessions: ${response.statusText}`);
    }
    return response.json();
  }
}

/**
 * Singleton API client instance
 */
export const api = new APIClient();<|MERGE_RESOLUTION|>--- conflicted
+++ resolved
@@ -1,42 +1,6 @@
-import type {
-  ServerInfo,
-  ServerStatus,
-  SessionInfo,
-} from "@fiberplane/mcp-gateway-types";
-
 /**
  * Types matching the API responses
  */
-<<<<<<< HEAD
-export interface LogEntry {
-  timestamp: string;
-  method: string;
-  id: string | number | null;
-  direction: "request" | "response";
-  metadata: {
-    serverName: string;
-    sessionId: string;
-    durationMs: number;
-    httpStatus: number;
-  };
-  request?: unknown;
-  response?: unknown;
-}
-
-export interface LogQueryResult {
-  data: LogEntry[];
-  pagination: {
-    count: number;
-    limit: number;
-    hasMore: boolean;
-    oldestTimestamp: string | null;
-    newestTimestamp: string | null;
-  };
-}
-
-// Re-export types from shared package for convenience
-export type { ServerInfo, ServerStatus, SessionInfo };
-=======
 import type {
   ApiLogEntry,
   ClientAggregation,
@@ -44,7 +8,6 @@
   ServerInfo,
   SessionInfo,
 } from "@fiberplane/mcp-gateway-types";
->>>>>>> 424d3b63
 
 /**
  * API Client for MCP Gateway logs
