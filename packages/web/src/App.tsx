import {
  brandOperatorValue,
  isClientFilter,
  isDurationFilter,
  isMethodFilter,
  isServerFilter,
  isSessionFilter,
  isStdioServer,
  isTokensFilter,
  type OperatorPrefixedValue,
} from "@fiberplane/mcp-gateway-types";
import {
  QueryClientProvider,
  useInfiniteQuery,
  useQuery,
  useQueryClient,
} from "@tanstack/react-query";
import { Github, MessageCircle } from "lucide-react";
import { useQueryState, useQueryStates } from "nuqs";
import { useDeferredValue, useId, useMemo, useState } from "react";
import { ErrorBoundary } from "./components/ErrorBoundary";
import { EmptyStateNoLogs } from "./components/empty-state-no-logs";
import { EmptyStateNoServers } from "./components/empty-state-no-servers";
import { ExportButton } from "./components/export-button";
import { FiberplaneLogo } from "./components/fiberplane-logo";
import { FilterBar } from "./components/filter-bar";
import { InvalidTokenState } from "./components/invalid-token-state";
import { LogTable } from "./components/log-table";
import { NoTokenState } from "./components/no-token-state";
import { Pagination } from "./components/pagination";
import { ServerModalManager } from "./components/ServerModalManager";
import { ServerHealthBanner } from "./components/server-health-banner";
import { ServerTabs } from "./components/server-tabs";
import { SettingsDropdown } from "./components/settings-dropdown";
import { StderrLogsViewer } from "./components/stderr-logs-viewer";
import { StdioProcessBanner } from "./components/stdio-process-banner";
import { StreamingBadge } from "./components/streaming-badge";
import { Button } from "./components/ui/button";
import { ErrorAlert } from "./components/ui/error-alert";
import {
  Tooltip,
  TooltipContent,
  TooltipProvider,
  TooltipTrigger,
} from "./components/ui/tooltip";
import { ApiProvider, useApi } from "./contexts/ApiContext";
import { AuthProvider, useAuth } from "./contexts/AuthContext";
import { useConfirm } from "./hooks/use-confirm";
import { useHealthCheck } from "./hooks/use-health-check";
<<<<<<< HEAD
import {
  useFullServerConfig,
  useServerConfig,
} from "./hooks/use-server-configs";
import { api } from "./lib/api";
=======
import { useServerConfig } from "./hooks/use-server-configs";
import { createApiClient } from "./lib/api";
>>>>>>> 64786e50
import { POLLING_INTERVALS, TIMEOUTS } from "./lib/constants";
import {
  filterParamsToFilters,
  parseAsFilterParam,
  parseAsSearchArray,
} from "./lib/filter-parsers";
import { createQueryClient } from "./lib/query-client";
import { useHandler } from "./lib/use-handler";
import { getLogKey } from "./lib/utils";

/**
 * API parameters for getLogs query (inferred from first call)
 */
type GetLogsParams = Parameters<
  ReturnType<typeof createApiClient>["getLogs"]
>[0];

/**
 * Helper to format string filter value with operator prefix for API
 * Converts filter operator and value into "operator:value" format with branded type
 * @example formatStringFilter("is", "claude-code") => "is:claude-code"
 * @example formatStringFilter("contains", ["foo", "bar"]) => ["contains:foo", "contains:bar"]
 */
function formatStringFilter(
  operator: string,
  value: string | string[],
): OperatorPrefixedValue | OperatorPrefixedValue[] {
  if (Array.isArray(value)) {
    return value.map((v) => brandOperatorValue(`${operator}:${v}`));
  }
  return brandOperatorValue(`${operator}:${value}`);
}

function AppContent() {
  const logsPanelId = useId();
  const queryClient = useQueryClient();
  const { confirm, ConfirmDialog } = useConfirm();
  const [serverName, setServerName] = useQueryState("server");
  const [selectedIds, setSelectedIds] = useState<Set<string>>(new Set());
  const [isClearing, setIsClearing] = useState(false);
  const [clearError, setClearError] = useState<string | null>(null);

  // Get auth state and API client from context (shared with App component)
  const { token, hasAuthError } = useAuth();
  const api = useApi();

  // Health check mutation
  const { mutate: checkHealth, isPending: isCheckingHealth } = useHealthCheck();

  // Filter state from URL via nuqs
  const [searchQueries] = useQueryState("search", parseAsSearchArray);

  const [filterParams] = useQueryStates({
    client: parseAsFilterParam,
    method: parseAsFilterParam,
    session: parseAsFilterParam,
    server: parseAsFilterParam,
    duration: parseAsFilterParam,
    tokens: parseAsFilterParam,
  });

  // Convert URL params to Filter array
  const filters = useMemo(
    () => filterParamsToFilters(filterParams),
    [filterParams],
  );

  // Get server config for health status (when viewing a specific server)
  const activeServerConfig = useServerConfig(serverName || "");

  // Get full server config for stdio servers (includes processState)
  const fullServerConfig = useFullServerConfig(serverName || "");

  // Streaming: ON = auto-refresh with new logs, OFF = manual load more
  const [isStreaming, setIsStreaming] = useState(true);

  // Extract filters and convert to API parameters
  // Backend now supports all filter types with proper operators
  const apiParams = useMemo(() => {
    const params: GetLogsParams = {};

    // Helper to extract first value from array or return single value
    const firstValue = (value: string | number | (string | number)[]) =>
      Array.isArray(value) ? value[0] : value;

    // Map numeric operators to API param names
    const numericOperatorMap: Record<
      string,
      Record<string, keyof GetLogsParams>
    > = {
      duration: {
        eq: "durationEq",
        gt: "durationGt",
        lt: "durationLt",
        gte: "durationGte",
        lte: "durationLte",
      },
      tokens: {
        eq: "tokensEq",
        gt: "tokensGt",
        lt: "tokensLt",
        gte: "tokensGte",
        lte: "tokensLte",
      },
    };

    // Process each filter using type predicates
    for (const filter of filters) {
      // Client filter
      if (isClientFilter(filter)) {
        params.clientName = formatStringFilter(filter.operator, filter.value);
      }
      // Session filter
      else if (isSessionFilter(filter)) {
        params.sessionId = formatStringFilter(filter.operator, filter.value);
      }
      // Method filter
      else if (isMethodFilter(filter)) {
        params.method = formatStringFilter(filter.operator, filter.value);
      }
      // Server filter
      else if (isServerFilter(filter)) {
        params.serverName = formatStringFilter(filter.operator, filter.value);
      }
      // Duration filter
      else if (isDurationFilter(filter)) {
        const operatorMap = numericOperatorMap.duration;
        const paramKey = operatorMap?.[filter.operator];
        if (paramKey) {
          (params as Record<string, number>)[paramKey] = firstValue(
            filter.value,
          ) as number;
        }
      }
      // Tokens filter
      else if (isTokensFilter(filter)) {
        const operatorMap = numericOperatorMap.tokens;
        const paramKey = operatorMap?.[filter.operator];
        if (paramKey) {
          (params as Record<string, number>)[paramKey] = firstValue(
            filter.value,
          ) as number;
        }
      }
    }

    return params;
  }, [filters]);

  // Fixed values (no UI controls)
  const timeGrouping = "day" as const; // Group by day

  const {
    data,
    fetchNextPage,
    hasNextPage,
    isFetchingNextPage,
    isLoading,
    error: logsError,
  } = useInfiniteQuery({
    // Include URL state in queryKey so query automatically refetches when params change
    queryKey: ["logs", serverName, apiParams, searchQueries],
    queryFn: async ({ pageParam }) =>
      api.getLogs({
        q:
          searchQueries && searchQueries.length > 0 ? searchQueries : undefined,
        serverName: serverName ?? undefined,
        ...apiParams,
        limit: 100,
        before: pageParam,
        order: "desc", // Always descending - newest first
      }),
    initialPageParam: undefined as string | undefined,
    getNextPageParam: (lastPage) => {
      // Paginate backwards (load older logs)
      if (lastPage.pagination.hasMore && lastPage.pagination.oldestTimestamp) {
        return lastPage.pagination.oldestTimestamp;
      }
      return undefined;
    },
    // Keep previous data during refetch for smoother UX
    placeholderData: (previousData) => previousData,
    // Conditional polling - only when streaming is on
    refetchInterval: isStreaming ? POLLING_INTERVALS.LOGS : false,
    refetchIntervalInBackground: false, // Only poll when tab is active
    enabled: !!token && !hasAuthError, // Only fetch logs when token is available and valid
  });

  // Flatten all pages into single array
  // All filtering (search, duration, tokens, etc.) happens on backend
  const allLogs = useMemo(
    () => data?.pages.flatMap((page) => page.data) ?? [],
    [data?.pages],
  );

  // Defer table updates to keep checkboxes responsive
  const deferredLogs = useDeferredValue(allLogs);

  // Fetch server list for empty state (when no logs exist)
  const hasLogs = allLogs.length > 0;
  const { data: serversData } = useQuery({
    queryKey: ["servers"],
    queryFn: () => api.getServers(),
    // Only fetch when showing empty state (no logs captured yet) and token is available and valid
    enabled: !!token && !hasAuthError && !hasLogs,
    refetchInterval: !hasLogs ? POLLING_INTERVALS.SERVERS : false,
  });

  // Note: Error detection now handled globally by QueryClient in createQueryClient()

  const handleLoadMore = useHandler(() => {
    fetchNextPage();
  });

  const handleServerChange = useHandler((value: string | undefined) => {
    setServerName(value ?? null);
    if (selectedIds.size > 0) {
      // Reset selection if any are selected
      setSelectedIds(new Set());
    }
  });

  const handleStreamingToggle = useHandler((enabled: boolean) => {
    setIsStreaming(enabled);
  });

  const handleClearSessions = useHandler(async (): Promise<void> => {
    // Ask for confirmation with accessible dialog
    const confirmed = await confirm({
      title: "Clear Sessions",
      description:
        "Are you sure you want to clear all sessions? This will delete all captured logs and cannot be undone.",
      confirmText: "Clear Sessions",
      cancelText: "Cancel",
      variant: "destructive",
    });

    if (!confirmed) {
      return; // User cancelled
    }

    setIsClearing(true);
    setClearError(null); // Clear any previous errors
    try {
      await api.clearSessions();
      // Invalidate all queries to refetch data after clearing (in parallel)
      await Promise.all([
        queryClient.invalidateQueries({ queryKey: ["logs"] }),
        queryClient.invalidateQueries({ queryKey: ["servers"] }),
        queryClient.invalidateQueries({ queryKey: ["sessions"] }),
        queryClient.invalidateQueries({ queryKey: ["clients"] }),
      ]);

      if (selectedIds.size > 0) {
        // Reset selection after successful clear
        setSelectedIds(new Set());
      }
    } catch (error) {
      // Set user-facing error message
      const errorMessage =
        error instanceof Error ? error.message : "An unknown error occurred";
      setClearError(`Failed to clear sessions: ${errorMessage}`);
      // biome-ignore lint/suspicious/noConsole: Error logging for debugging
      console.error("Failed to clear sessions:", error);
    } finally {
      setIsClearing(false);
    }
  });

  // Show invalid-token state if token is invalid/expired (401 error detected)
  if (hasAuthError) {
    return <InvalidTokenState />;
  }

  return (
    <TooltipProvider delayDuration={TIMEOUTS.TOOLTIP_DELAY}>
      <ErrorBoundary
        fallback={(error) => (
          <div className="min-h-screen bg-background p-6">
            <div className="max-w-2xl mx-auto">
              <ErrorAlert
                error={error}
                title="Server management unavailable"
                retry={() => window.location.reload()}
              />
            </div>
          </div>
        )}
      >
        <ServerModalManager>
          <div className="min-h-screen bg-background">
            <header className="bg-card border-b border-border">
              <div className="flex items-center justify-between px-6 py-6">
                <div className="flex items-center gap-3">
                  <FiberplaneLogo className="text-foreground shrink-0" />
                  <span className="text-base font-medium text-foreground">
                    Fiberplane
                  </span>
                </div>
                <div className="flex items-center gap-2">
                  <Tooltip>
                    <TooltipTrigger asChild>
                      <Button variant="ghost" size="icon" asChild>
                        <a
                          href="https://github.com/fiberplane/mcp-gateway"
                          target="_blank"
                          rel="noopener noreferrer"
                          aria-label="View on GitHub"
                        >
                          <Github />
                        </a>
                      </Button>
                    </TooltipTrigger>
                    <TooltipContent>View on GitHub</TooltipContent>
                  </Tooltip>
                  <Tooltip>
                    <TooltipTrigger asChild>
                      <Button variant="ghost" size="icon" asChild>
                        <a
                          href="https://discord.com/invite/cqdY6SpfVR"
                          target="_blank"
                          rel="noopener noreferrer"
                          aria-label="Join Discord"
                        >
                          <MessageCircle />
                        </a>
                      </Button>
                    </TooltipTrigger>
                    <TooltipContent>Join Discord</TooltipContent>
                  </Tooltip>
                </div>
              </div>
            </header>

            <main className="max-w-[1600px] mx-auto px-6 py-6">
              <div className="flex items-center justify-between mb-6">
                <h1 className="text-2xl font-semibold text-foreground">
                  MCP server logs
                </h1>
                <div className="flex gap-2">
                  <SettingsDropdown
                    onClearSessions={handleClearSessions}
                    isClearing={isClearing}
                  />
                </div>
              </div>

              <div className="mb-6">
                <ServerTabs
                  value={serverName ?? undefined}
                  onChange={handleServerChange}
                  panelId={logsPanelId}
                />
              </div>

              {clearError && (
                <div className="mb-5" role="alert" aria-live="polite">
                  <ErrorAlert
                    error={clearError}
                    title="Failed to clear sessions"
                  />
                </div>
              )}

              {logsError && (
                <div className="mb-5" role="alert" aria-live="polite">
                  <ErrorAlert
                    error={logsError as Error}
                    title="Failed to load logs"
                  />
                </div>
              )}

              {isLoading ? (
                // biome-ignore lint/a11y/useSemanticElements: <output> not appropriate for loading status
                <div
                  role="status"
                  aria-live="polite"
                  className="p-10 text-center text-muted-foreground bg-card rounded-lg border border-border"
                >
                  Loading logs...
                </div>
              ) : (
                <>
                  {/* Combined container: Filter Bar + Log Table with white background and border */}
                  <div
                    id={logsPanelId}
                    role="tabpanel"
                    className="bg-card rounded-lg border border-border p-4 gap-6 grid"
                  >
                    <ErrorBoundary
                      fallback={(error) => (
                        <div className="p-4 bg-destructive/10 border border-destructive/20 rounded-md text-destructive">
                          <p className="font-medium">
                            Filter system unavailable
                          </p>
                          <p className="text-sm mt-1">
                            Please refresh the page to try again.
                          </p>
                          {import.meta.env.DEV && (
                            <details className="mt-2 text-xs">
                              <summary className="cursor-pointer">
                                Error details
                              </summary>
                              <pre className="mt-1 overflow-auto">
                                {error.message}
                              </pre>
                            </details>
                          )}
                        </div>
                      )}
                    >
                      <FilterBar
                        actions={
                          <>
                            <StreamingBadge
                              isStreaming={isStreaming}
                              onToggle={handleStreamingToggle}
                            />
                            <ExportButton
                              logs={deferredLogs}
                              selectedIds={selectedIds}
                              getLogKey={getLogKey}
                            />
                          </>
                        }
                      />
                    </ErrorBoundary>

                    {/* Server Health Banner - shown when viewing a single offline HTTP server */}
                    {serverName &&
                      activeServerConfig &&
                      fullServerConfig &&
                      !isStdioServer(fullServerConfig) && (
                        <ServerHealthBanner
                          server={activeServerConfig}
                          onRetry={() => checkHealth(serverName)}
                          isRetrying={isCheckingHealth}
                        />
                      )}

                    {/* Stdio Process Banner - shown for stdio servers (process state, restart) */}
                    {serverName &&
                      fullServerConfig &&
                      isStdioServer(fullServerConfig) && (
                        <>
                          <StdioProcessBanner
                            server={fullServerConfig}
                            onRefresh={() => {
                              queryClient.invalidateQueries({
                                queryKey: ["server-configs"],
                              });
                            }}
                          />
                          <StderrLogsViewer server={fullServerConfig} />
                        </>
                      )}

                    {/* Log Table - wrapped for horizontal scroll */}
                    <div className="overflow-x-auto -mx-4 px-4">
                      {deferredLogs.length === 0 ? (
                        <div>
                          {filters.length > 0 || searchQueries?.length ? (
                            // Filtered empty state (when user has active filters or search)
                            <div className="p-10 text-center text-muted-foreground">
                              <p className="mb-2">No logs match your filters</p>
                              <p className="text-sm">
                                Try adjusting your filters or search terms
                              </p>
                            </div>
                          ) : serverName && activeServerConfig ? (
                            // When viewing a specific server with no logs
                            activeServerConfig.health === "down" ? (
                              // Offline server: just show simple message (banner above has details)
                              <div className="p-10 text-center text-muted-foreground">
                                <p className="mb-2">No logs captured yet</p>
                                <p className="text-sm">
                                  Logs will appear here once the server is back
                                  online and starts receiving requests
                                </p>
                              </div>
                            ) : (
                              // Online or unknown health: show instructions
                              <EmptyStateNoLogs
                                servers={[activeServerConfig]}
                              />
                            )
                          ) : serversData?.servers &&
                            serversData.servers.length > 0 ? (
                            // New "no logs" empty state (shows all servers)
                            <EmptyStateNoLogs servers={serversData.servers} />
                          ) : (
                            // New "no servers" empty state
                            <EmptyStateNoServers />
                          )}
                        </div>
                      ) : (
                        <LogTable
                          logs={deferredLogs}
                          selectedIds={selectedIds}
                          onSelectionChange={setSelectedIds}
                          timeGrouping={timeGrouping}
                        />
                      )}
                    </div>
                  </div>

                  {/* Load More button at bottom */}
                  <Pagination
                    hasMore={hasNextPage || false}
                    onLoadMore={handleLoadMore}
                    isLoading={isFetchingNextPage}
                  />
                </>
              )}
            </main>
          </div>
        </ServerModalManager>
      </ErrorBoundary>
      {ConfirmDialog}
    </TooltipProvider>
  );
}

/**
 * Inner app component that consumes auth context and provides API + QueryClient
 *
 * Must be wrapped in AuthProvider to access shared auth state.
 */
function AppWithProviders() {
  // Get shared auth state from context
  const { token, setHasAuthError } = useAuth();

  // Create API client with token provider (recreated when token changes)
  const api = useMemo(() => createApiClient(() => token), [token]);

  // Create QueryClient with global error handler (recreated when setHasAuthError changes)
  const queryClient = useMemo(
    () => createQueryClient(() => setHasAuthError(true)),
    [setHasAuthError],
  );

  // Show no-token state if token is missing
  if (!token) {
    return <NoTokenState />;
  }

  // Provide QueryClient and API to app content
  return (
    <QueryClientProvider client={queryClient}>
      <ApiProvider value={api}>
        <AppContent />
      </ApiProvider>
    </QueryClientProvider>
  );
}

/**
 * App root component
 *
 * Provides shared authentication state to entire app tree.
 * All components can access token and auth error state via useAuth().
 */
function App() {
  return (
    <AuthProvider>
      <AppWithProviders />
    </AuthProvider>
  );
}

export default App;<|MERGE_RESOLUTION|>--- conflicted
+++ resolved
@@ -47,16 +47,11 @@
 import { AuthProvider, useAuth } from "./contexts/AuthContext";
 import { useConfirm } from "./hooks/use-confirm";
 import { useHealthCheck } from "./hooks/use-health-check";
-<<<<<<< HEAD
 import {
   useFullServerConfig,
   useServerConfig,
 } from "./hooks/use-server-configs";
-import { api } from "./lib/api";
-=======
-import { useServerConfig } from "./hooks/use-server-configs";
 import { createApiClient } from "./lib/api";
->>>>>>> 64786e50
 import { POLLING_INTERVALS, TIMEOUTS } from "./lib/constants";
 import {
   filterParamsToFilters,
