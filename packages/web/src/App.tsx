<<<<<<< HEAD
import { useInfiniteQuery } from "@tanstack/react-query";
import { useId, useState } from "react";
=======
import { useInfiniteQuery, useQueryClient } from "@tanstack/react-query";
import { useState } from "react";
>>>>>>> 424d3b63
import { ExportButton } from "./components/export-button";
import { LogTable } from "./components/log-table";
import { Pagination } from "./components/pagination";
import { ServerTabs } from "./components/server-tabs";
import { SessionFilter } from "./components/session-filter";
import { StreamingToggle } from "./components/streaming-toggle";
<<<<<<< HEAD
import { TopNavigation } from "./components/top-navigation";
=======
import { Button } from "./components/ui/button";
>>>>>>> 424d3b63
import { api } from "./lib/api";
import { useHandler } from "./lib/use-handler";
import { getLogKey } from "./lib/utils";

function App() {
<<<<<<< HEAD
  const logTableId = useId();
=======
  const queryClient = useQueryClient();
>>>>>>> 424d3b63
  const [serverName, setServerName] = useState<string | undefined>();
  const [sessionId, setSessionId] = useState<string | undefined>();
  const [selectedIds, setSelectedIds] = useState<Set<string>>(new Set());
  const [isClearing, setIsClearing] = useState(false);
  const [clearError, setClearError] = useState<string | null>(null);

  // Streaming: ON = auto-refresh with new logs, OFF = manual load more
  const [isStreaming, setIsStreaming] = useState(true);

  // Fixed values (no UI controls)
  const clientName = undefined; // All clients
  const timeGrouping = "day" as const; // Group by day

  const {
    data,
    fetchNextPage,
    hasNextPage,
    isFetchingNextPage,
    isLoading,
    error,
  } = useInfiniteQuery({
    queryKey: ["logs", serverName, clientName, sessionId],
    queryFn: async ({ pageParam }) =>
      api.getLogs({
        serverName,
        clientName,
        sessionId,
        limit: 100,
        before: pageParam,
        order: "desc", // Always descending - newest first
      }),
    initialPageParam: undefined as string | undefined,
    getNextPageParam: (lastPage) => {
      // Paginate backwards (load older logs)
      if (lastPage.pagination.hasMore && lastPage.pagination.oldestTimestamp) {
        return lastPage.pagination.oldestTimestamp;
      }
      return undefined;
    },
    // Conditional polling - only when streaming is on
    refetchInterval: isStreaming ? 5000 : false,
    refetchIntervalInBackground: false, // Only poll when tab is active
  });

  // Flatten all pages into single array for display
  const allLogs = data?.pages.flatMap((page) => page.data) ?? [];

  const handleLoadMore = useHandler(() => {
    fetchNextPage();
  });

  const handleServerChange = useHandler((value: string | undefined) => {
    setServerName(value);
    setSessionId(undefined); // Reset session when server changes
    setSelectedIds(new Set()); // Reset selection
  });

  const handleSessionChange = useHandler((value: string | undefined) => {
    setSessionId(value);
    setSelectedIds(new Set()); // Reset selection
  });

  const handleStreamingToggle = useHandler((enabled: boolean) => {
    setIsStreaming(enabled);
  });

  const handleClearSessions = useHandler(async (): Promise<void> => {
    // Ask for confirmation
    const confirmed = window.confirm(
      "Are you sure you want to clear all sessions? This will delete all captured logs and cannot be undone.",
    );

    if (!confirmed) {
      return; // User cancelled
    }

    setIsClearing(true);
    setClearError(null); // Clear any previous errors
    try {
      await api.clearSessions();
      // Invalidate all queries to refetch data after clearing (in parallel)
      await Promise.all([
        queryClient.invalidateQueries({ queryKey: ["logs"] }),
        queryClient.invalidateQueries({ queryKey: ["servers"] }),
        queryClient.invalidateQueries({ queryKey: ["sessions"] }),
        queryClient.invalidateQueries({ queryKey: ["clients"] }),
      ]);
      // Reset selection after successful clear
      setSelectedIds(new Set());
    } catch (error) {
      // Set user-facing error message
      const errorMessage =
        error instanceof Error ? error.message : "An unknown error occurred";
      setClearError(`Failed to clear sessions: ${errorMessage}`);
      // biome-ignore lint/suspicious/noConsole: Error logging for debugging
      console.error("Failed to clear sessions:", error);
    } finally {
      setIsClearing(false);
    }
  });

  return (
    <div className="min-h-screen bg-muted">
      <TopNavigation />

      <main className="max-w-7xl mx-auto px-6 py-8">
        <h1 className="text-2xl font-semibold text-foreground mb-6">
          MCP server logs
        </h1>
        <div className="mb-6">
          <ServerTabs
            value={serverName}
            onChange={handleServerChange}
            panelId={logTableId}
          />
        </div>
        <div className="mb-5 flex gap-3 items-center flex-wrap">
          <SessionFilter
            serverName={serverName}
            value={sessionId}
            onChange={handleSessionChange}
          />
          <StreamingToggle
            isStreaming={isStreaming}
            onToggle={handleStreamingToggle}
          />
          <div className="ml-auto flex gap-3">
            <Button
              variant="outline"
              onClick={handleClearSessions}
              disabled={isClearing}
            >
              {isClearing ? "Clearing..." : "Clear Sessions"}
            </Button>
            <ExportButton
              logs={allLogs}
              selectedIds={selectedIds}
              getLogKey={getLogKey}
            />
          </div>
        </div>

        {clearError && (
          <div className="p-4 bg-destructive/10 border border-destructive/20 rounded-md text-destructive mb-5">
            {clearError}
          </div>
        )}

        {error && (
          <div className="p-4 bg-destructive/10 border border-destructive/20 rounded-md text-destructive mb-5">
            Error: {String(error)}
          </div>
        )}

        {isLoading ? (
          <div className="p-10 text-center text-muted-foreground bg-card rounded-lg">
            Loading logs...
          </div>
        ) : (
          <>
            <div
              id={logTableId}
              role="tabpanel"
              aria-label="Server logs"
              className="bg-card rounded-lg overflow-auto border border-border max-h-[calc(100vh-16rem)]"
            >
              <LogTable
                logs={allLogs}
                selectedIds={selectedIds}
                onSelectionChange={setSelectedIds}
                timeGrouping={timeGrouping}
              />
            </div>

            {/* Load More button at bottom */}
            <Pagination
              hasMore={hasNextPage || false}
              onLoadMore={handleLoadMore}
              isLoading={isFetchingNextPage}
            />
          </>
        )}
      </main>
    </div>
  );
}

export default App;<|MERGE_RESOLUTION|>--- conflicted
+++ resolved
@@ -1,31 +1,19 @@
-<<<<<<< HEAD
-import { useInfiniteQuery } from "@tanstack/react-query";
-import { useId, useState } from "react";
-=======
 import { useInfiniteQuery, useQueryClient } from "@tanstack/react-query";
 import { useState } from "react";
->>>>>>> 424d3b63
 import { ExportButton } from "./components/export-button";
 import { LogTable } from "./components/log-table";
 import { Pagination } from "./components/pagination";
 import { ServerTabs } from "./components/server-tabs";
 import { SessionFilter } from "./components/session-filter";
 import { StreamingToggle } from "./components/streaming-toggle";
-<<<<<<< HEAD
 import { TopNavigation } from "./components/top-navigation";
-=======
 import { Button } from "./components/ui/button";
->>>>>>> 424d3b63
 import { api } from "./lib/api";
 import { useHandler } from "./lib/use-handler";
 import { getLogKey } from "./lib/utils";
 
 function App() {
-<<<<<<< HEAD
-  const logTableId = useId();
-=======
   const queryClient = useQueryClient();
->>>>>>> 424d3b63
   const [serverName, setServerName] = useState<string | undefined>();
   const [sessionId, setSessionId] = useState<string | undefined>();
   const [selectedIds, setSelectedIds] = useState<Set<string>>(new Set());
@@ -128,18 +116,15 @@
   });
 
   return (
-    <div className="min-h-screen bg-muted">
+    <div className="min-h-screen bg-background">
       <TopNavigation />
 
-      <main className="max-w-7xl mx-auto px-6 py-8">
-        <h1 className="text-2xl font-semibold text-foreground mb-6">
-          MCP server logs
-        </h1>
+      <main className="max-w-7xl mx-auto px-6 py-6">
         <div className="mb-6">
           <ServerTabs
             value={serverName}
             onChange={handleServerChange}
-            panelId={logTableId}
+            panelId="logs-panel"
           />
         </div>
         <div className="mb-5 flex gap-3 items-center flex-wrap">
@@ -187,9 +172,8 @@
         ) : (
           <>
             <div
-              id={logTableId}
+              id="logs-panel"
               role="tabpanel"
-              aria-label="Server logs"
               className="bg-card rounded-lg overflow-auto border border-border max-h-[calc(100vh-16rem)]"
             >
               <LogTable
