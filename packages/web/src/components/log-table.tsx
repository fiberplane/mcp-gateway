--- conflicted
+++ resolved
@@ -245,13 +245,11 @@
       <thead className="border-b border-border">
         <tr>
           <th className="w-12 p-3">
-            <div className="flex items-center justify-center">
-              <Checkbox
-                checked={allSelected}
-                onCheckedChange={handleSelectAll}
-                aria-label="Select all"
-              />
-            </div>
+            <Checkbox
+              checked={allSelected}
+              onCheckedChange={handleSelectAll}
+              aria-label="Select all"
+            />
           </th>
           {visibleColumns.map((column) => (
             <th
@@ -302,82 +300,23 @@
           const logKey = getLogKey(log);
           const isExpanded = expandedKey === logKey;
 
-          const handleRowKeyDown = (
-            e: React.KeyboardEvent<HTMLTableRowElement>,
-          ) => {
-            if (
-              (e.key === "Enter" || e.key === " ") &&
-              e.target === e.currentTarget
-            ) {
-              e.preventDefault();
-              handleRowClick(log);
-            }
-          };
-
           return (
             <Fragment key={logKey}>
               <tr
-<<<<<<< HEAD
-                key={logKey}
-                tabIndex={0}
-                aria-expanded={isExpanded}
-                aria-label={`Log entry - ${log.method} ${log.direction} from ${log.metadata.serverName} at ${format(new Date(log.timestamp), "HH:mm:ss.SSS")}`}
-                className={`hover:bg-muted transition-colors cursor-pointer focus:outline-none focus:bg-accent ${
-                  isExpanded ? "bg-muted" : ""
-=======
                 className={`hover:bg-muted/50 transition-colors ${
                   isExpanded ? "bg-blue-50/50" : ""
->>>>>>> 424d3b63
                 }`}
-                onClick={() => handleRowClick(log)}
-                onKeyDown={handleRowKeyDown}
               >
-                {/* biome-ignore lint/a11y/useKeyWithClickEvents: Event delegation handled by parent row */}
-                <td className="w-12 p-3" onClick={(e) => e.stopPropagation()}>
-                  <div className="flex items-center justify-center">
-                    <Checkbox
-                      checked={selectedIds.has(logKey)}
-                      onCheckedChange={(checked) =>
-                        handleSelectRow(logKey, checked as boolean)
-                      }
-                      aria-label={`Select log ${logKey}`}
-                    />
-                  </div>
+                {/* biome-ignore lint/a11y/useKeyWithClickEvents: Checkbox cell stops propagation */}
+                <td className="p-3" onClick={(e) => e.stopPropagation()}>
+                  <Checkbox
+                    checked={selectedIds.has(logKey)}
+                    onCheckedChange={(checked) =>
+                      handleSelectRow(logKey, checked as boolean)
+                    }
+                    aria-label={`Select log ${logKey}`}
+                  />
                 </td>
-<<<<<<< HEAD
-                <td
-                  className="p-3 font-mono text-sm text-foreground"
-                  title={log.timestamp}
-                >
-                  {format(new Date(log.timestamp), "HH:mm:ss.SSS")}
-                </td>
-                <td className="p-3 text-sm text-foreground">
-                  {log.metadata.serverName}
-                </td>
-                <td className="p-3 font-mono text-xs text-muted-foreground">
-                  {log.metadata.sessionId.slice(0, 8)}...
-                </td>
-                <td className="p-3">
-                  <Badge
-                    variant={getMethodBadgeVariant(log.method)}
-                    className="inline-flex items-center gap-1"
-                  >
-                    {log.direction === "request" ? (
-                      <ArrowDown className="w-3 h-3" />
-                    ) : (
-                      <ArrowUp className="w-3 h-3" />
-                    )}
-                    <span>{log.method}</span>
-                  </Badge>
-                </td>
-                <td className="p-3 text-sm text-muted-foreground">
-                  {log.metadata.durationMs}ms
-                </td>
-              </tr>
-              {isExpanded && (
-                <tr key={`${logKey}-details`}>
-                  <td colSpan={6} className="p-5 bg-card">
-=======
                 {visibleColumns.map((column) => (
                   // biome-ignore lint/a11y/useKeyWithClickEvents: Table row click for expand/collapse, keyboard nav to be added
                   <td
@@ -395,7 +334,6 @@
                     colSpan={visibleColumns.length + 1}
                     className="p-5 bg-muted/30"
                   >
->>>>>>> 424d3b63
                     <LogDetails log={log} />
                   </td>
                 </tr>
