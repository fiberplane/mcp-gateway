--- conflicted
+++ resolved
@@ -12,12 +12,8 @@
 } from "lucide-react";
 import { Fragment, type ReactNode, useMemo, useState } from "react";
 import { useCopyToClipboard } from "../hooks/useCopyToClipboard";
-<<<<<<< HEAD
 import { getMethodColor } from "../lib/method-colors";
-=======
-import { getMethodBadgeVariant } from "../lib/badge-color";
 import { getMethodDetail } from "../lib/method-detail";
->>>>>>> 46c3f354
 import { groupLogsByTime, type TimeInterval } from "../lib/time-grouping";
 import { useHandler } from "../lib/use-handler";
 import { cn, getLogKey } from "../lib/utils";
@@ -158,6 +154,44 @@
     },
   },
   {
+    id: "methodDetail",
+    header: "Method detail",
+    sortField: "methodDetail",
+    headerClassName: "min-w-44",
+    cell: (log) => {
+      const detail = getMethodDetail(log);
+
+      // Parse error - show dash + warning icon
+      if (detail === null) {
+        return (
+          <span
+            className="inline-flex items-center gap-1 text-destructive text-sm"
+            title="Failed to parse request/response parameters. Check browser console for details."
+          >
+            <span className="text-muted-foreground">−</span>
+            <TriangleAlert className="w-3 h-3" />
+          </span>
+        );
+      }
+
+      // Empty/not applicable
+      if (!detail) {
+        return <span className="text-muted-foreground">−</span>;
+      }
+
+      // Normal content
+      const isLong = detail.length > 40;
+      return (
+        <span
+          className="text-sm text-muted-foreground truncate max-w-[200px] inline-block"
+          title={isLong ? detail : undefined}
+        >
+          {detail}
+        </span>
+      );
+    },
+  },
+  {
     id: "server",
     header: "Server",
     sortField: "server",
@@ -198,6 +232,43 @@
         {log.metadata.durationMs}ms
       </span>
     ),
+  },
+  {
+    id: "tokens",
+    header: "Tokens",
+    sortField: "tokens",
+    headerClassName: "min-w-24",
+    cell: (log) => {
+      const inputTokens = log.metadata.inputTokens;
+      const outputTokens = log.metadata.outputTokens;
+
+      // If both are undefined, this method has no token cost (N/A)
+      if (inputTokens === undefined && outputTokens === undefined) {
+        return <span className="text-muted-foreground">−</span>;
+      }
+
+      // Calculate total (treating undefined as 0)
+      const total = (inputTokens ?? 0) + (outputTokens ?? 0);
+
+      // Build tooltip with only present values
+      const tooltipParts: string[] = [];
+      if (inputTokens !== undefined) {
+        tooltipParts.push(`Input: ${inputTokens}`);
+      }
+      if (outputTokens !== undefined) {
+        tooltipParts.push(`Output: ${outputTokens}`);
+      }
+      const tooltip = tooltipParts.join(", ");
+
+      return (
+        <span
+          className="text-sm text-muted-foreground tabular-nums text-right"
+          title={tooltip}
+        >
+          {total.toLocaleString()}
+        </span>
+      );
+    },
   },
 ];
 
@@ -496,173 +567,6 @@
   log: ApiLogEntry;
 }
 
-<<<<<<< HEAD
-=======
-function createColumns(): Column[] {
-  return [
-    {
-      id: "timestamp",
-      header: "Timestamp",
-      sortField: "timestamp",
-      cell: (log) => (
-        <span
-          className="font-mono text-sm text-foreground"
-          title={log.timestamp}
-        >
-          {format(new Date(log.timestamp), "HH:mm:ss.SSS")}
-        </span>
-      ),
-    },
-    {
-      id: "client",
-      header: "Client",
-      sortField: "client",
-      cell: (log) =>
-        log.metadata.client ? (
-          <div className="flex flex-col">
-            <span className="font-medium">{log.metadata.client.name}</span>
-            <span className="text-xs text-muted-foreground">
-              {log.metadata.client.version}
-            </span>
-          </div>
-        ) : (
-          <span className="text-muted-foreground">-</span>
-        ),
-    },
-    {
-      id: "method",
-      header: "Method",
-      sortField: "method",
-      cell: (log) => (
-        <Badge
-          variant={getMethodBadgeVariant(log.method)}
-          className="inline-flex items-center gap-1"
-        >
-          {log.direction === "request" ? (
-            <ArrowRight className="w-3 h-3" />
-          ) : log.direction === "response" ? (
-            <ArrowLeft className="w-3 h-3" />
-          ) : (
-            <ArrowDown className="w-3 h-3" />
-          )}
-          <span>{log.method}</span>
-        </Badge>
-      ),
-    },
-    {
-      id: "methodDetail",
-      header: "Method detail",
-      sortField: "methodDetail",
-      cell: (log) => {
-        const detail = getMethodDetail(log);
-
-        // Parse error - show dash + warning icon
-        if (detail === null) {
-          return (
-            <span
-              className="inline-flex items-center gap-1 text-destructive text-sm"
-              title="Failed to parse request/response parameters. Check browser console for details."
-            >
-              <span className="text-muted-foreground">−</span>
-              <TriangleAlert className="w-3 h-3" />
-            </span>
-          );
-        }
-
-        // Empty/not applicable
-        if (!detail) {
-          return <span className="text-muted-foreground">−</span>;
-        }
-
-        // Normal content
-        const isLong = detail.length > 40;
-        return (
-          <span
-            className="text-sm text-muted-foreground truncate max-w-[200px] inline-block"
-            title={isLong ? detail : undefined}
-          >
-            {detail}
-          </span>
-        );
-      },
-    },
-    {
-      id: "server",
-      header: "Server",
-      sortField: "server",
-      isVisible: (logs) => logs.some((log) => log.metadata.server),
-      cell: (log) =>
-        log.metadata.server ? (
-          <div className="flex flex-col">
-            <span className="font-medium">{log.metadata.server.name}</span>
-            <span className="text-xs text-muted-foreground">
-              {log.metadata.server.version}
-            </span>
-          </div>
-        ) : (
-          <span className="text-muted-foreground">-</span>
-        ),
-    },
-    {
-      id: "session",
-      header: "Session",
-      sortField: "session",
-      cell: (log) => (
-        <span className="font-mono text-xs text-muted-foreground">
-          {log.metadata.sessionId.slice(0, 8)}...
-        </span>
-      ),
-    },
-    {
-      id: "duration",
-      header: "Duration",
-      sortField: "duration",
-      cell: (log) => (
-        <span className="text-sm text-muted-foreground">
-          {log.metadata.durationMs}ms
-        </span>
-      ),
-    },
-    {
-      id: "tokens",
-      header: "Tokens",
-      sortField: "tokens",
-      cell: (log) => {
-        const inputTokens = log.metadata.inputTokens;
-        const outputTokens = log.metadata.outputTokens;
-
-        // If both are undefined, this method has no token cost (N/A)
-        if (inputTokens === undefined && outputTokens === undefined) {
-          return <span className="text-muted-foreground">−</span>;
-        }
-
-        // Calculate total (treating undefined as 0)
-        const total = (inputTokens ?? 0) + (outputTokens ?? 0);
-
-        // Build tooltip with only present values
-        const tooltipParts: string[] = [];
-        if (inputTokens !== undefined) {
-          tooltipParts.push(`Input: ${inputTokens}`);
-        }
-        if (outputTokens !== undefined) {
-          tooltipParts.push(`Output: ${outputTokens}`);
-        }
-        const tooltip = tooltipParts.join(", ");
-
-        return (
-          <span
-            className="text-sm text-muted-foreground tabular-nums text-right"
-            title={tooltip}
-          >
-            {total.toLocaleString()}
-          </span>
-        );
-      },
-    },
-  ];
-}
-
->>>>>>> 46c3f354
 function LogDetails({ log }: LogDetailsProps) {
   const { copy: copyToClipboard, copiedType: copied } = useCopyToClipboard<
     "request" | "response" | "sseEvent"
