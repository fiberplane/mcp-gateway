--- conflicted
+++ resolved
@@ -1,10 +1,5 @@
-<<<<<<< HEAD
-import type { McpServer } from "@fiberplane/mcp-gateway-types";
-import type { McpServer as MCP_LiteServer } from "mcp-lite";
-=======
 import type { ServerToolsDependencies } from "@fiberplane/mcp-gateway-types";
 import type { McpServer } from "mcp-lite";
->>>>>>> 424d3b63
 import { z } from "zod";
 
 // Schema for adding a new server
@@ -73,46 +68,14 @@
 });
 
 /**
- * Dependencies for server management tools
- */
-export interface ServerToolsDependencies {
-  /**
-   * Get a server by name from the registry
-   */
-  getServer: (name: string) => McpServer | undefined;
-
-  /**
-   * Add a new server to the registry and persist changes
-   */
-  addServer: (server: McpServer) => Promise<void>;
-
-  /**
-   * Remove a server from the registry and persist changes
-   */
-  removeServer: (name: string) => Promise<void>;
-
-  /**
-   * Get all servers from the registry
-   */
-  listServers: () => Promise<McpServer[]>;
-}
-
-/**
  * Registers server management tools with the MCP server.
  * These tools allow clients to manage the gateway's server registry.
  *
  * @param mcp - The MCP server instance to register tools with
-<<<<<<< HEAD
- * @param deps - Dependencies for server management operations
- */
-export function createServerTools(
-  mcp: MCP_LiteServer,
-=======
  * @param deps - Dependencies for server management (getRegisteredServers, addServer, removeServer)
  */
 export function createServerTools(
   mcp: McpServer,
->>>>>>> 424d3b63
   deps: ServerToolsDependencies,
 ): void {
   mcp.tool("add_server", {
@@ -136,34 +99,13 @@
     inputSchema: AddServerSchema,
     handler: async (args) => {
       try {
-<<<<<<< HEAD
-        // Validate that server doesn't already exist
-        if (deps.getServer(args.name)) {
-          return {
-            content: [
-              {
-                type: "text",
-                text: `❌ Server '${args.name}' already exists in the registry. Use remove_server first if you want to replace it, or choose a different name.`,
-              },
-            ],
-            isError: true,
-          };
-        }
-
-        // Add server to registry
-=======
         // Add server via storage API (which handles duplicate checking and persistence)
->>>>>>> 424d3b63
         await deps.addServer({
           name: args.name,
           url: args.url,
           type: "http",
           headers: args.headers || {},
-<<<<<<< HEAD
-        } as McpServer);
-=======
         });
->>>>>>> 424d3b63
 
         return {
           content: [
@@ -212,25 +154,7 @@
     inputSchema: RemoveServerSchema,
     handler: async (args) => {
       try {
-<<<<<<< HEAD
-        // Check if server exists
-        const existingServer = deps.getServer(args.name);
-        if (!existingServer) {
-          return {
-            content: [
-              {
-                type: "text",
-                text: `❌ Server '${args.name}' not found in the registry. Use list_servers to see available servers.`,
-              },
-            ],
-            isError: true,
-          };
-        }
-
-        // Remove server from registry
-=======
         // Remove server via storage API
->>>>>>> 424d3b63
         await deps.removeServer(args.name);
 
         return {
@@ -283,24 +207,9 @@
 For large deployments, use the 'concise' format first to get an overview, then query specific servers in 'detailed' mode for deeper analysis.`,
     inputSchema: ListServersSchema,
     handler: async (args) => {
-<<<<<<< HEAD
-      const servers = await deps.listServers();
-
-      if (servers.length === 0) {
-        return {
-          content: [
-            {
-              type: "text",
-              text: "📭 No servers registered in the gateway.\n\nUse add_server to register your first MCP server.",
-            },
-          ],
-        };
-      }
-=======
       try {
         // Get all registered servers with metrics
         const servers = await deps.getRegisteredServers();
->>>>>>> 424d3b63
 
         if (servers.length === 0) {
           return {
