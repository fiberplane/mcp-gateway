--- conflicted
+++ resolved
@@ -13,189 +13,6 @@
   SSEEvent,
   StorageBackend,
 } from "@fiberplane/mcp-gateway-types";
-<<<<<<< HEAD
-import { SqliteStorageBackend } from "./capture/backends/sqlite-backend.js";
-import type { SSEEvent } from "./capture/sse-parser.js";
-import { StorageManager } from "./capture/storage-manager.js";
-
-/**
- * Gateway instance - scoped to a single storage directory
- *
- * Provides all core functionality without global state:
- * - Capture operations (write logs, handle errors, SSE events)
- * - Registry operations (get server, manage registry)
- * - Storage management (lifecycle)
- *
- * Created via `createGateway()` factory function.
- */
-export interface Gateway {
-  /**
-   * Capture operations for logging MCP traffic
-   */
-  capture: {
-    /**
-     * Append a capture record to storage
-     */
-    append(record: CaptureRecord): Promise<void>;
-
-    /**
-     * Capture an error response
-     */
-    error(
-      serverName: string,
-      sessionId: string,
-      request: JsonRpcRequest,
-      error: { code: number; message: string; data?: unknown },
-      httpStatus: number,
-      durationMs: number,
-    ): Promise<void>;
-
-    /**
-     * Capture an SSE event
-     */
-    sseEvent(
-      serverName: string,
-      sessionId: string,
-      sseEvent: SSEEvent,
-      method?: string,
-      requestId?: string | number | null,
-    ): Promise<void>;
-
-    /**
-     * Capture JSON-RPC message from SSE
-     */
-    sseJsonRpc(
-      serverName: string,
-      sessionId: string,
-      jsonRpcMessage: JsonRpcRequest | JsonRpcResponse,
-      sseEvent: SSEEvent,
-      isResponse?: boolean,
-    ): Promise<CaptureRecord | null>;
-  };
-
-  /**
-   * Registry operations for server management
-   */
-  registry: {
-    /**
-     * Get a server from the registry by name
-     */
-    getServer(registry: Registry, name: string): McpServer | undefined;
-  };
-
-  /**
-   * Client info management for sessions
-   */
-  clientInfo: {
-    /**
-     * Store client info for a session
-     */
-    store(sessionId: string, info: ClientInfo): void;
-
-    /**
-     * Get client info for a session
-     */
-    get(sessionId: string): ClientInfo | undefined;
-
-    /**
-     * Clear client info for a session
-     */
-    clear(sessionId: string): void;
-
-    /**
-     * Get all active session IDs
-     */
-    getActiveSessions(): string[];
-  };
-
-  /**
-   * Log query operations for retrieving captured traffic
-   */
-  logs: {
-    /**
-     * Query logs with filtering and pagination
-     */
-    query(
-      options?: import("@fiberplane/mcp-gateway-types").LogQueryOptions,
-    ): Promise<import("@fiberplane/mcp-gateway-types").LogQueryResult>;
-
-    /**
-     * Get server aggregations
-     * @param registryServers - Optional list of server names from registry for status determination
-     * @param serverHealthMap - Optional map of server names (lowercase) to health status
-     */
-    getServers(
-      registryServers?: string[],
-      serverHealthMap?: Map<
-        string,
-        import("@fiberplane/mcp-gateway-types").ServerHealth
-      >,
-    ): Promise<import("@fiberplane/mcp-gateway-types").ServerInfo[]>;
-
-    /**
-     * Get session aggregations
-     */
-    getSessions(
-      serverName?: string,
-    ): Promise<import("@fiberplane/mcp-gateway-types").SessionInfo[]>;
-  };
-
-  /**
-   * Health check operations for monitoring server availability
-   */
-  health: {
-    /**
-     * Start periodic health checks
-     * @param registry - Registry containing servers to check
-     * @param intervalMs - Check interval in milliseconds (default 30000)
-     * @param onUpdate - Optional callback called with health updates
-     */
-    start(
-      registry: Registry,
-      intervalMs?: number,
-      onUpdate?: (
-        updates: Array<{
-          name: string;
-          health: ServerHealth;
-          lastHealthCheck: string;
-        }>,
-      ) => void,
-    ): Promise<void>;
-
-    /**
-     * Stop periodic health checks
-     */
-    stop(): void;
-
-    /**
-     * Manually trigger a health check for all servers
-     * @param registry - Registry containing servers to check
-     */
-    check(registry: Registry): Promise<
-      Array<{
-        name: string;
-        health: ServerHealth;
-        lastHealthCheck: string;
-      }>
-    >;
-  };
-
-  /**
-   * Close all connections and clean up resources
-   */
-  close(): Promise<void>;
-}
-
-/**
- * Options for creating a Gateway instance
- */
-export interface GatewayOptions {
-  /**
-   * Storage directory for logs and registry
-   */
-  storageDir: string;
-}
-=======
 import { mcpServerInfoSchema } from "@fiberplane/mcp-gateway-types";
 import { LocalStorageBackend } from "./capture/backends/local-backend.js";
 import {
@@ -204,7 +21,6 @@
   createSSEJsonRpcCaptureRecord,
 } from "./capture/index.js";
 import { logger } from "./logger.js";
->>>>>>> 424d3b63
 
 // In-memory storage for client info by session (scoped to Gateway instance)
 class ClientInfoStore {
@@ -609,14 +425,6 @@
       getActiveSessions: () => clientInfoStore.getActiveSessions(),
     },
 
-<<<<<<< HEAD
-    logs: {
-      query: async (options?) => await storageManager.queryLogs(options),
-      getServers: async (registryServers?, serverHealthMap?) =>
-        await storageManager.getServers(registryServers, serverHealthMap),
-      getSessions: async (serverName?) =>
-        await storageManager.getSessions(serverName),
-=======
     serverInfo: {
       store: (sessionId: string, info: McpServerInfo) =>
         serverInfoStore.store(sessionId, info),
@@ -659,7 +467,6 @@
           requestId,
           serverInfo,
         ),
->>>>>>> 424d3b63
     },
 
     health: {
