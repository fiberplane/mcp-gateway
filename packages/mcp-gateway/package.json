{
  "name": "@fiberplane/mcp-gateway",
  "version": "0.4.2",
  "description": "Interactive CLI for managing MCP servers and running the gateway",
  "type": "module",
  "keywords": [
    "mcp",
    "gateway",
    "proxy",
    "llm",
    "claude",
    "model-context-protocol"
  ],
  "homepage": "https://github.com/fiberplane/mcp-gateway#readme",
  "bugs": {
    "url": "https://github.com/fiberplane/mcp-gateway/issues"
  },
  "repository": {
    "type": "git",
    "url": "git+https://github.com/fiberplane/mcp-gateway.git"
  },
  "license": "Apache-2.0",
  "author": "Fiberplane <info@fiberplane.com>",
  "bin": {
    "mcp-gateway": "./bin/mcp-gateway.cjs"
  },
  "scripts": {
    "postinstall": "node postinstall.mjs"
  },
  "optionalDependencies": {
    "@fiberplane/mcp-gateway-darwin-arm64": "workspace:*",
    "@fiberplane/mcp-gateway-linux-x64": "workspace:*"
  },
  "publishConfig": {
<<<<<<< HEAD
    "access": "public",
    "exports": {
      ".": {
        "types": "./dist/types/index.d.ts",
        "import": "./dist/index.js"
      }
    }
  },
  "devDependencies": {
    "@biomejs/biome": "^2.2.4",
    "@changesets/cli": "^2.29.7",
    "@types/bun": "latest",
    "typescript": "^5"
  },
  "dependencies": {
    "@hono/node-server": "^1.19.4",
    "@hono/standard-validator": "^0.1.5",
    "hono": "^4.9.8",
    "mcp-lite": "^0.8.1",
    "open": "^10.2.0",
    "zod": "^4.1.11"
=======
    "access": "public"
>>>>>>> 965e2710
  }
}<|MERGE_RESOLUTION|>--- conflicted
+++ resolved
@@ -32,30 +32,6 @@
     "@fiberplane/mcp-gateway-linux-x64": "workspace:*"
   },
   "publishConfig": {
-<<<<<<< HEAD
-    "access": "public",
-    "exports": {
-      ".": {
-        "types": "./dist/types/index.d.ts",
-        "import": "./dist/index.js"
-      }
-    }
-  },
-  "devDependencies": {
-    "@biomejs/biome": "^2.2.4",
-    "@changesets/cli": "^2.29.7",
-    "@types/bun": "latest",
-    "typescript": "^5"
-  },
-  "dependencies": {
-    "@hono/node-server": "^1.19.4",
-    "@hono/standard-validator": "^0.1.5",
-    "hono": "^4.9.8",
-    "mcp-lite": "^0.8.1",
-    "open": "^10.2.0",
-    "zod": "^4.1.11"
-=======
     "access": "public"
->>>>>>> 965e2710
   }
 }