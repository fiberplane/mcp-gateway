# MCP Gateway

**A unified gateway for managing and monitoring MCP (Model Context Protocol) servers in production.**

MCP Gateway provides a centralized platform for discovering, routing, and logging all MCP protocol traffic. Use it to manage multiple MCP servers, capture detailed interaction logs, and troubleshoot integration issues with Claude and other AI clients.

![Screenshot](https://github.com/fiberplane/mcp-gateway/raw/main/packages/mcp-gateway/assets/mcp-gateway.jpg)

## Features

### Core Capabilities
- **Dual-Mode Operation** - Acts as both an MCP proxy server AND an MCP server itself
- **Server Management** - Add, remove, and monitor MCP servers from web UI, API, or via MCP tools
- **Traffic Capture** - Automatic logging of all MCP requests, responses, and errors
- **Health Monitoring** - Real-time health checks and status tracking for all servers
- **Programmatic Control** - Manage gateway via REST API, web UI, or MCP protocol

### User Interfaces
- **Web Dashboard** - Intuitive React UI for browsing logs and managing servers
- **Gateway MCP Server** - Control gateway itself using MCP tools (add/remove servers, query traffic)
- **REST API** - Programmatic access to logs and server management (powers web UI)

### Analytics
- **Metrics & Analytics** - Track server activity, response times, and error patterns
- **Traffic Analysis** - Search captured traffic by server, session, method, or content

## Quick Start

### Installation

```bash
npm install -g @fiberplane/mcp-gateway
```

Or with yarn:
```bash
yarn global add @fiberplane/mcp-gateway
```

### Start the Gateway

```bash
mcp-gateway
```

This launches the gateway with an authentication token displayed in the terminal output:

```
MCP Gateway server started at http://localhost:3333
Web UI: http://localhost:3333/ui?token=sCClW3jIQiUxftKUYH3fj04CchW2ISrmoiwopkl44RE
```

Copy the full Web UI URL (including the token parameter) to access the dashboard.

### Alternatively you can run the mcp-gateway from the repo

This repository requires bun to be installed.

```bash
# 1. Clone repository
git clone https://github.com/fiberplane/mcp-gateway.git
cd mcp-gateway

# 2. Install dependencies
bun install

# 3. Build packages (required for web UI)
bun run build

# 4. Start gateway in dev mode (with hot reload)
bun run dev
```

### Add Your First Server

You can add servers via the web UI:

1. Open the authenticated Web UI URL from your terminal output
2. Click "Add Server"
3. Enter server name and URL
4. Gateway performs health check automatically

Once added, all MCP traffic through the gateway is captured automatically. Note: if you want to add more servers, you can manage servers by clicking the cogwheel icon in the top right corner of the page. 

## Architecture Overview

The gateway operates in **dual mode**: it's both a proxy for MCP servers AND an MCP server itself.

```
┌───────────────────────────────────────────────────────────────┐
│                       MCP Gateway                             │
│                                                               │
│  ┌─────────────┐  ┌──────────────┐  ┌───────────────────────┐ │
│  │  Web UI     │  │ Gateway MCP  │  │   MCP Proxy Router    │ │
│  │  (React)    │  │   Server     │  │  (/s/{name}/mcp)      │ │
│  │  (/ui)      │  │ (/gateway/   │  │                       │ │
│  │             │  │     mcp)     │  │  - Traffic capture    │ │
│  └──────┬──────┘  │              │  │  - Request routing    │ │
│         │         │  Tools:      │  └───────────┬───────────┘ │
│         │         │  • add_server│              │             │
│         │         │  • remove_   │              │             │
│         │         │    server    │              │             │
│         │         │  • list_     │              │             │
│         │         │    servers   │              │             │
│         │         │  • search_   │              │             │
│         │         │    records   │              │             │
│         │         └──────┬───────┘              │             │
│         └────────────────┼──────────────────────┘             │
│                          │                                    │
│         ┌────────────────▼──────────────────┐                 │
│         │     REST API (/api)               │                 │
│         │   (Powers Web UI)                 │                 │
│         └────────────────┬──────────────────┘                 │
│                          │                                    │
│         ┌────────────────▼──────────────────┐                 │
│         │  Storage & Log Management         │                 │
│         │  (SQLite + mcp.json registry)     │                 │
│         └────────────────┬──────────────────┘                 │
│                          │                                    │
└──────────────────────────┼────────────────────────────────────┘
                           │
               ┌───────────┼───────────┐
               │           │           │
        ┌──────▼───┐  ┌────▼────┐  ┌───▼──────┐
        │  MCP     │  │   MCP   │  │   MCP    │
        │ Server 1 │  │ Server 2│  │ Server N │
        └──────────┘  └─────────┘  └──────────┘
```

**Key Endpoints:**
- `/ui?token=<token>` - Web dashboard for visual management (requires auth token)
- `/gateway/mcp` - Gateway's own MCP server (requires Bearer token auth)
- `/s/{server-name}/mcp` - Proxy to registered MCP servers (no auth required - passes through upstream auth)
- `/api/*` - REST API (requires Bearer token auth)

## CLI Options

```bash
# Start with custom port
mcp-gateway --port 8080

# Custom storage directory
mcp-gateway --storage-dir /custom/path

# Enable debug logging
DEBUG=* mcp-gateway

# Show help
mcp-gateway --help

# Show version
mcp-gateway --version
```

**Environment Variables:**
- `MCP_GATEWAY_PORT` - Server port (default: 3333)
- `MCP_GATEWAY_STORAGE` - Storage directory (default: ~/.mcp-gateway)
- `MCP_GATEWAY_TOKEN` - Custom auth token (default: auto-generated)
- `DEBUG` - Debug logging (`*` for all, `@fiberplane/*` for gateway only)

## Configuration

MCP Gateway stores configuration and logs in `~/.mcp-gateway/`:

```bash
~/.mcp-gateway/
├── mcp.json           # Server registry configuration
├── logs.db            # SQLite database with captured traffic
└── logs.db-*          # Database files
```

### Server Configuration

Servers are managed through the Web UI or by editing `~/.mcp-gateway/mcp.json`:

#### HTTP Servers

```json
{
  "servers": [
    {
      "name": "my-server",
      "type": "http",
      "url": "http://localhost:3000/mcp",
      "enabled": true
    }
  ]
}
```

<<<<<<< HEAD
#### Stdio Servers (Local Subprocesses)

Gateway supports stdio-based MCP servers (local subprocesses) in addition to HTTP servers:

```json
{
  "servers": [
    {
      "name": "memory-server",
      "type": "stdio",
      "command": "npx",
      "args": ["-y", "@modelcontextprotocol/server-memory"],
      "env": { "DEBUG": "true" },
      "cwd": "/path/to/project",
      "timeout": 30000,
      "sessionMode": "shared"
    }
  ]
}
```

**Stdio Configuration:**
- `command` - Executable to run (e.g., `node`, `python`, `npx`)
- `args` - Command arguments (array of strings)
- `env` - Environment variables (optional)
- `cwd` - Working directory (optional)
- `timeout` - Request timeout in ms (optional, default: 30000)
- `sessionMode` - `"shared"` (default) or `"isolated"` (one process per session)

**Stdio Server Lifecycle:**
- Spawned when gateway starts
- Long-lived (not per-request)
- Crashes mark server offline
- Restart via UI/API

**Session Modes:**
- **Shared** (default): One subprocess handles all sessions. Sessions share state but requests are properly correlated.
- **Isolated**: Separate subprocess per `x-session-id` header. Full session isolation but higher resource usage.
=======
## Authentication

The gateway uses token-based authentication to protect the Web UI, REST API, and management MCP server endpoints.

### How It Works

When you start the gateway, an authentication token is automatically generated and displayed in the terminal output:

```
MCP Gateway server started at http://localhost:3333
Web UI: http://localhost:3333/ui?token=sCClW3jIQiUxftKUYH3fj04CchW2ISrmoiwopkl44RE
```

### Using a Custom Token

Set the `MCP_GATEWAY_TOKEN` environment variable to use a custom token instead of auto-generated:

```bash
export MCP_GATEWAY_TOKEN="my-custom-secret-token"
mcp-gateway
```

This is useful for:
- Consistent tokens across gateway restarts
- Programmatic access via REST API or management MCP server
- Integration with secrets management systems

### Protected Endpoints

The following endpoints require authentication:

- **Web UI** (`/ui`) - Token via query string: `?token=<token>`
- **REST API** (`/api/*`) - Bearer token via `Authorization` header
- **Management MCP Server** (`/gateway/mcp`, `/g/mcp`) - Bearer token via `Authorization` header

**Example API request:**
```bash
curl -H "Authorization: Bearer <your-token>" \
  http://localhost:3333/api/servers
```

### Unprotected Endpoints

Proxy endpoints (`/s/{server-name}/mcp`) do **not** require authentication. This allows upstream MCP servers to handle their own authentication as needed.
>>>>>>> 64786e50

## Gateway MCP Server

The gateway exposes its own MCP server with tools for programmatic control. This lets you manage the gateway using any MCP client (like Claude Desktop, Continue, etc.).

### Endpoint

```
http://localhost:3333/gateway/mcp
```

**Note:** This endpoint requires Bearer token authentication. Include the token in the `Authorization` header.

### Available Tools

#### `add_server`
Add a new MCP server to the gateway registry.

**Parameters:**
- `name` (string) - Unique server identifier (alphanumeric, hyphens, underscores)
- `url` (string) - Full HTTP/HTTPS URL to the MCP server
- `headers` (object, optional) - Custom HTTP headers for authentication

**Example:**
```json
{
  "name": "weather-api",
  "url": "http://localhost:3001/mcp",
  "headers": {
    "Authorization": "Bearer token123"
  }
}
```

#### `remove_server`
Remove a server from the gateway registry.

**Parameters:**
- `name` (string) - Name of the server to remove

#### `list_servers`
List all registered servers with optional filtering.

**Parameters:**
- `filter` (enum, optional) - "all", "active", or "inactive" (default: "all")
- `format` (enum, optional) - "concise" or "detailed" (default: "concise")

#### `search_records`
Search and analyze captured MCP traffic.

**Parameters:**
- `serverName` (string, optional) - Filter by server name
- `sessionId` (string, optional) - Filter by session ID
- `method` (string, optional) - Filter by JSON-RPC method (partial match)
- `limit` (number, optional) - Max records to return (default: 100, max: 1000)
- `order` (enum, optional) - "asc" or "desc" (default: "desc")

### Using with MCP Clients

Any MCP client that supports HTTP transport can connect to the gateway's MCP server:

```typescript
import { Client } from "@modelcontextprotocol/sdk/client/index.js";
import { HttpTransport } from "@modelcontextprotocol/sdk/transport/http.js";

const client = new Client({
  name: "my-client",
  version: "1.0.0"
});

await client.connect(
  new HttpTransport("http://localhost:3333/gateway/mcp")
);

// List all servers
const result = await client.request({
  method: "tools/call",
  params: {
    name: "list_servers",
    arguments: { filter: "all", format: "detailed" }
  }
});
```

## Web UI

Access the web dashboard at `http://localhost:3333/ui` after starting the gateway.

Features:
- **Activity Log** - View all captured MCP traffic with filtering
- **Server Management** - Add, edit, remove, and monitor servers
- **Health Status** - Real-time health checks for all servers
- **Export Logs** - Export captured traffic as JSON
- **Search & Filter** - Find specific requests by server, method, or content

## REST API

The gateway includes a REST API primarily used by the web UI. It's available for programmatic access if needed.

### Base URL

```
http://localhost:3333/api
```

### Authentication

All REST API endpoints require Bearer token authentication:

```bash
curl -H "Authorization: Bearer <your-token>" \
  http://localhost:3333/api/servers
```

Get your token from the terminal output when starting the gateway, or set a custom token via the `MCP_GATEWAY_TOKEN` environment variable.

### Common Endpoints

- `GET /api/logs` - Query captured traffic (supports filtering by server, session)
- `GET /api/servers` - List registered servers
- `POST /api/servers` - Add new server
- `GET /api/health` - Health check

**Note:** For programmatic control, consider using the gateway's MCP server instead (see "Gateway MCP Server" section above). The REST API is primarily designed for web UI integration.

## Using the Gateway as a Proxy

The gateway proxies MCP requests to registered servers through the `/s/{serverName}/mcp` endpoint pattern. This enables traffic capture and centralized management.

### Proxy Endpoint Pattern

```
http://localhost:3333/s/{serverName}/mcp
```

**Example:** For a server named "weather-api":
```
http://localhost:3333/s/weather-api/mcp
```

### Connecting MCP Clients Through the Proxy

To connect any MCP client (that supports HTTP transport) to an MCP server **through the gateway** (enabling traffic capture):

**Example with custom MCP client:**

```typescript
import { Client } from "@modelcontextprotocol/sdk/client/index.js";
import { HttpTransport } from "@modelcontextprotocol/sdk/transport/http.js";

const client = new Client({ name: "my-app", version: "1.0.0" });

// Connect to the MCP server THROUGH the gateway proxy
await client.connect(
  new HttpTransport("http://localhost:3333/s/weather-api/mcp")
);
```

All requests will:
1. Route through the gateway
2. Be captured and logged to SQLite
3. Be proxied to the actual server at its configured URL
4. Return responses to your client

You can then view all captured traffic in the web UI at http://localhost:3333/ui

**Note:** Claude Desktop does not support HTTP-based MCP servers, so it cannot connect through the gateway's proxy endpoints. The gateway is primarily useful for custom MCP clients or applications that support HTTP transport.

### Direct vs Proxied Connections

```
Direct Connection (no capture):
MCP Client → http://localhost:3001/mcp → MCP Server

Proxied Connection (with capture):
MCP Client → http://localhost:3333/s/weather/mcp → Gateway → MCP Server
                                                   ↓
                                            SQLite Storage
```

## Troubleshooting

**Port already in use:**
```bash
mcp-gateway --port 8080
```

**Cannot connect to server:**
1. Verify server is running: `curl http://localhost:3000/mcp`
2. Check server URL in web UI
3. View captured traffic in Activity Log

**Web UI shows authentication error:**
- Copy the full URL with token from terminal output
- Token required: `http://localhost:3333/ui?token=<your-token>`
- Tokens regenerate on each gateway restart (unless using `MCP_GATEWAY_TOKEN` env var)

**Clear all data:**
```bash
rm -rf ~/.mcp-gateway/ && mcp-gateway
```

See [docs/TROUBLESHOOTING.md](docs/TROUBLESHOOTING.md) for complete guide.

## Development

This is a Bun workspace monorepo. To contribute or run locally:

### Prerequisites

Install [Bun](https://bun.sh):
```bash
curl -fsSL https://bun.sh/install | bash
```

### Quick Start for Contributors

Follow the instructions under [Running mcp-gateway from the repo](#Running-mcp-gateway-from-the-repo)

### Local Testing Workflow

```bash
# Terminal 1: Start test MCP server (for testing proxy functionality)
bun run --filter test-mcp-server dev

# Terminal 2: Start gateway
bun run dev

# Terminal 3: Add test server via API (use token from Terminal 2 output)
curl -X POST http://localhost:3333/api/servers \
  -H "Content-Type: application/json" \
  -H "Authorization: Bearer <your-token>" \
  -d '{"name": "test-server", "url": "http://localhost:3001/mcp"}'

# View logs in web UI: http://localhost:3333/ui?token=<your-token>
```

### Development Commands

```bash
# Run tests
bun run test

# Type checking
bun run typecheck

# Lint and format
bun run lint
bun run format

# Build all packages
bun run build

# Web UI dev server (with hot reload)
bun run --filter @fiberplane/mcp-gateway-web dev

# Check circular dependencies
bun run check-circular
```

### Package-Specific Development

```bash
# Work on specific packages
bun run --filter @fiberplane/mcp-gateway-core test
bun run --filter @fiberplane/mcp-gateway-api build
bun run --filter @fiberplane/mcp-gateway-server dev
```

**For contributors:**
- See [AGENTS.md](https://github.com/fiberplane/mcp-gateway/blob/main/AGENTS.md) for complete development guide
- Release process documented in AGENTS.md (changesets, npm lifecycle hooks, dependency management)

## License

MIT

## Links

- **GitHub**: https://github.com/fiberplane/mcp-gateway
- **npm**: https://www.npmjs.com/package/@fiberplane/mcp-gateway
- **Issues**: https://github.com/fiberplane/mcp-gateway/issues
- **Changelog**: [CHANGELOG.md](https://github.com/fiberplane/mcp-gateway/blob/main/packages/mcp-gateway/CHANGELOG.md)<|MERGE_RESOLUTION|>--- conflicted
+++ resolved
@@ -188,7 +188,6 @@
 }
 ```
 
-<<<<<<< HEAD
 #### Stdio Servers (Local Subprocesses)
 
 Gateway supports stdio-based MCP servers (local subprocesses) in addition to HTTP servers:
@@ -227,7 +226,7 @@
 **Session Modes:**
 - **Shared** (default): One subprocess handles all sessions. Sessions share state but requests are properly correlated.
 - **Isolated**: Separate subprocess per `x-session-id` header. Full session isolation but higher resource usage.
-=======
+
 ## Authentication
 
 The gateway uses token-based authentication to protect the Web UI, REST API, and management MCP server endpoints.
@@ -272,7 +271,6 @@
 ### Unprotected Endpoints
 
 Proxy endpoints (`/s/{server-name}/mcp`) do **not** require authentication. This allows upstream MCP servers to handle their own authentication as needed.
->>>>>>> 64786e50
 
 ## Gateway MCP Server
 
