import { Hono } from "hono";
<<<<<<< HEAD
import { logger } from "hono/logger";
=======
import { logger as loggerMiddleware } from "hono/logger";
import { logger } from "../logger.js";
>>>>>>> e2ae0574
import { createMcpApp } from "../mcp-server.js";
import type { Registry } from "../registry.js";
import { getStorageRoot } from "../storage.js";
import { createOAuthRoutes } from "./create-oauth-routes.js";
import { createProxyRoutes } from "./create-proxy-routes.js";

// Create main application
export async function createApp(
  registry: Registry,
  storageDir?: string,
): Promise<{ app: Hono; registry: Registry }> {
  const app = new Hono();

  // Custom Hono logger middleware to log to our log files
  app.use(
    loggerMiddleware((message: string, ...rest: string[]) => {
      if (rest.length > 0) {
        logger.debug(message, { honoLoggerArgs: rest });
      } else {
        logger.debug(message);
      }
    }),
  );

  // Determine storage directory
  const storage = getStorageRoot(storageDir);

  // Health check endpoint
  app.get("/", (c) => {
    return c.json({
      name: "mcp-gateway",
      version: "0.1.1",
      servers: registry.servers.length,
      uptime: process.uptime(),
    });
  });

  // Registry status endpoint
  app.get("/status", (c) => {
    return c.json({
      registry: {
        servers: registry.servers.map((s) => ({
          name: s.name,
          url: s.url,
          type: s.type,
          lastActivity: s.lastActivity,
          exchangeCount: s.exchangeCount,
        })),
      },
      storage: storage,
    });
  });

  // Mount OAuth discovery and registration routes
  // These need to be mounted BEFORE the proxy routes to handle .well-known paths
  const oauthRoutes = await createOAuthRoutes(registry);
  app.route("/", oauthRoutes);

  // Mount the proxy routes for server connections
  const proxyRoutes = await createProxyRoutes(registry, storage);
  app.route("/servers", proxyRoutes);
  // Short alias for server connections
  app.route("/s", proxyRoutes);

  // Mount the gateway's own MCP server at canonical path
  const gatewayMcp = createMcpApp(registry, storage);
  app.route("/gateway", gatewayMcp);
  // Short alias for gateway's own MCP server
  app.route("/g", gatewayMcp);

  return { app, registry };
}<|MERGE_RESOLUTION|>--- conflicted
+++ resolved
@@ -1,10 +1,6 @@
 import { Hono } from "hono";
-<<<<<<< HEAD
-import { logger } from "hono/logger";
-=======
 import { logger as loggerMiddleware } from "hono/logger";
 import { logger } from "../logger.js";
->>>>>>> e2ae0574
 import { createMcpApp } from "../mcp-server.js";
 import type { Registry } from "../registry.js";
 import { getStorageRoot } from "../storage.js";
