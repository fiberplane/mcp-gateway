--- conflicted
+++ resolved
@@ -18,14 +18,10 @@
 } from "@fiberplane/mcp-gateway-types";
 import {
   clientInfoSchema,
-<<<<<<< HEAD
   extractRemoteAddress,
-  jsonRpcRequestSchema,
-  mcpServerInfoSchema,
-=======
   isJsonRpcRequest,
   jsonRpcReqResSchema,
->>>>>>> 44b5129b
+  mcpServerInfoSchema,
   serverParamSchema,
   sessionHeaderSchema,
 } from "@fiberplane/mcp-gateway-types";
@@ -228,6 +224,20 @@
       }
     }
   }
+}
+
+// Helper: Update server activity timestamp and exchange count
+async function updateServerActivity(
+  storage: string,
+  registry: Registry,
+  server: McpServer,
+  deps: ProxyDependencies,
+  onRegistryUpdate?: () => void,
+): Promise<void> {
+  server.lastActivity = new Date().toISOString();
+  server.exchangeCount = server.exchangeCount + 1;
+  await deps.saveRegistryToStorage(storage, registry);
+  onRegistryUpdate?.();
 }
 
 // Helper: Handle session transition for initialize
@@ -403,7 +413,7 @@
     storageDir,
     dependencies: deps,
     onLog,
-    onRegistryUpdate: _onRegistryUpdate,
+    onRegistryUpdate,
   } = options;
   const app = new Hono();
 
@@ -620,7 +630,6 @@
       const validatedHeaders = c.req.valid("header");
       const sessionId = extractSessionId(validatedHeaders);
 
-<<<<<<< HEAD
       // Extract HTTP context for capture
       let clientIp = extractRemoteAddress(validatedHeaders);
 
@@ -640,6 +649,68 @@
         userAgent: c.req.header("User-Agent"),
         clientIp: clientIp && clientIp !== "unknown" ? clientIp : undefined,
       };
+
+      // Differentiate between requests and responses
+      // Responses from the client (e.g., elicitation or sampling) don't have a "method" field
+      const isRequest = isJsonRpcRequest(jsonRpcMessage);
+
+      // For responses (e.g., elicitation responses), we still need to capture and forward
+      if (!isRequest) {
+        const jsonRpcResponse = jsonRpcMessage;
+
+        // Determine the method from the response ID if we have it
+        const method = resolveJsonRpcMethod(jsonRpcResponse);
+
+        // Get client and server info for this session
+        const clientInfo = await deps.getClientInfoForSession(sessionId);
+        const serverInfo = await deps.getServerInfoForSession(sessionId);
+
+        // Capture the response before forwarding
+        const responseRecord = deps.createResponseRecord(
+          server.name,
+          sessionId,
+          jsonRpcResponse,
+          200, // Status is 200 for successful forwarding
+          method,
+          httpContext,
+          clientInfo,
+          serverInfo,
+        );
+        await deps.appendRecord(responseRecord);
+
+        // Log the response to TUI
+        logResponse(
+          server,
+          sessionId,
+          method,
+          200,
+          responseRecord.metadata.durationMs,
+          jsonRpcResponse,
+          onLog,
+        );
+
+        // Update server activity
+        await updateServerActivity(
+          storage,
+          registry,
+          server,
+          deps,
+          onRegistryUpdate,
+        );
+
+        // Forward to target server
+        const proxyHeaders = buildProxyHeaders(c, server);
+        // TODO - What should we capture here????
+        //        Doesn't seem correct to just proxy without recording the server's reaction
+        return proxy(server.url, {
+          method: "POST",
+          headers: proxyHeaders,
+          body: JSON.stringify(jsonRpcResponse),
+        });
+      }
+
+      // From here on, we know it's a request
+      const jsonRpcRequest = jsonRpcMessage;
 
       // Handle initialize method - store client info BEFORE capturing request
       handleInitializeClientInfo(c, sessionId, jsonRpcRequest, deps);
@@ -656,62 +727,6 @@
           ? (c.get("tempServerInfo" as never) as McpServerInfo | undefined) ||
             (await deps.getServerInfoForSession(sessionId))
           : await deps.getServerInfoForSession(sessionId);
-=======
-      // Differentiate between requests and responses
-      // Responses from the client (e.g., elicitation or sampling) don't have a "method" field
-      const isRequest = isJsonRpcRequest(jsonRpcMessage);
-
-      // For responses (e.g., elicitation responses), we still need to capture and forward
-      if (!isRequest) {
-        const jsonRpcResponse = jsonRpcMessage;
-
-        // Determine the method from the response ID if we have it
-        const method = resolveJsonRpcMethod(jsonRpcResponse);
-
-        // Capture the response before forwarding
-        const responseRecord = deps.createResponseRecord(
-          server.name,
-          sessionId,
-          jsonRpcResponse,
-          200, // Status is 200 for successful forwarding
-          method,
-        );
-        await deps.appendRecord(responseRecord);
-
-        // Log the response to TUI
-        logResponse(
-          server,
-          sessionId,
-          method,
-          200,
-          responseRecord.metadata.durationMs,
-          jsonRpcResponse,
-          onLog,
-        );
-
-        // Update server activity
-        await updateServerActivity(
-          storage,
-          registry,
-          server,
-          deps,
-          onRegistryUpdate,
-        );
-
-        // Forward to target server
-        const proxyHeaders = buildProxyHeaders(c, server);
-        // TODO - What should we capture here????
-        //        Doesn't seem correct to just proxy without recording the server's reaction
-        return proxy(server.url, {
-          method: "POST",
-          headers: proxyHeaders,
-          body: JSON.stringify(jsonRpcResponse),
-        });
-      }
-
-      // From here on, we know it's a request
-      const jsonRpcRequest = jsonRpcMessage;
->>>>>>> 44b5129b
 
       // Capture request immediately (before forwarding)
       const requestRecord = deps.createRequestRecord(
