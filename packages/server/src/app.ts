--- conflicted
+++ resolved
@@ -28,8 +28,6 @@
   storageDir: string;
   createMcpApp: (
     gateway: import("@fiberplane/mcp-gateway-core").Gateway,
-    registry: Registry,
-    storageDir: string,
   ) => Hono;
   logger: Logger;
   proxyDependencies: ProxyDependencies;
@@ -106,11 +104,7 @@
   app.route("/s", proxyRoutes);
 
   // Mount the gateway's own MCP server at canonical path
-<<<<<<< HEAD
-  const gatewayMcp = createMcpApp(gateway, registry, storageDir);
-=======
   const gatewayMcp = createMcpApp(gateway);
->>>>>>> 424d3b63
   app.route("/gateway", gatewayMcp);
   // Short alias for gateway's own MCP server
   app.route("/g", gatewayMcp);
